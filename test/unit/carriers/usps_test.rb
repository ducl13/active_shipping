require 'test_helper'

class USPSTest < Test::Unit::TestCase

  def setup
    @packages  = TestFixtures.packages
    @locations = TestFixtures.locations
    @carrier   = USPS.new(:login => 'login')
    @tracking_response = xml_fixture('usps/tracking_response')
    @tracking_response_failure = xml_fixture('usps/tracking_response_failure')
  end

  def test_tracking_failure_should_raise_exception
    @carrier.expects(:commit).returns(@tracking_response_failure)
    assert_raises ResponseError do
      @carrier.find_tracking_info('abc123xyz', :test => true)
    end
  end

  def test_find_tracking_info_should_handle_not_found_error
    @carrier.expects(:commit).returns(xml_fixture('usps/tracking_response_test_error'))
    assert_raises ResponseError do
      @carrier.find_tracking_info('9102901000462189604217', :test => true)
    end
  end

<<<<<<< HEAD
  def test_find_tracking_info_should_handle_invalid_xml_error
    @carrier.expects(:commit).returns(xml_fixture('usps/invalid_xml_tracking_response_error'))
    assert_raises ResponseError do
      @carrier.find_tracking_info('9102901000462189604217,9102901000462189604214', :test => true)
=======
  def test_find_tracking_info_should_handle_not_available_error
    @carrier.expects(:commit).returns(xml_fixture('usps/tracking_response_not_available'))
    assert_raises ResponseError do
      @carrier.find_tracking_info('9574211957289221353248', :test => true)
>>>>>>> b928b458
    end
  end

  def test_find_tracking_info_should_return_a_tracking_response
    @carrier.expects(:commit).returns(@tracking_response)
    assert_instance_of ActiveMerchant::Shipping::TrackingResponse, @carrier.find_tracking_info('9102901000462189604217', :test => true)
    @carrier.expects(:commit).returns(@tracking_response)
    assert_equal 'ActiveMerchant::Shipping::TrackingResponse', @carrier.find_tracking_info('EJ958083578US').class.name
  end

  def test_find_tracking_info_should_parse_response_into_correct_number_of_shipment_events
    @carrier.expects(:commit).returns(@tracking_response)
    response = @carrier.find_tracking_info('9102901000462189604217', :test => true)
    assert_equal 7, response.shipment_events.size
  end

  def test_find_tracking_info_should_return_shipment_events_in_ascending_chronological_order
    @carrier.expects(:commit).returns(@tracking_response)
    response = @carrier.find_tracking_info('9102901000462189604217', :test => true)
    assert_equal response.shipment_events.map(&:time).sort, response.shipment_events.map(&:time)
  end

  def test_find_tracking_info_should_have_correct_timestamps_for_shipment_events
    @carrier.expects(:commit).returns(@tracking_response)
    response = @carrier.find_tracking_info('9102901000462189604217', :test => true)
    assert_equal ['2012-01-22 16:30:00 UTC',
                 '2012-01-22 17:00:00 UTC',
                 '2012-01-23 02:49:00 UTC',
                 '2012-01-24 07:45:00 UTC',
                 '2012-01-26 11:21:00 UTC',
                 '2012-01-27 08:03:00 UTC',
                 '2012-01-27 08:13:00 UTC'], response.shipment_events.map{ |e| e.time.strftime('%Y-%m-%d %H:%M:00 %Z') }
  end

  def test_find_tracking_info_should_have_correct_names_for_shipment_events
    @carrier.expects(:commit).returns(@tracking_response)
    response = @carrier.find_tracking_info('9102901000462189604217')
    assert_equal ["PICKED UP BY SHIPPING PARTNER",
                 "ARRIVED SHIPPING PARTNER FACILITY",
                 "DEPARTED SHIPPING PARTNER FACILITY",
                 "DEPARTED SHIPPING PARTNER FACILITY",
                 "ARRIVAL AT POST OFFICE",
                 "SORTING COMPLETE",
                 "OUT FOR DELIVERY"], response.shipment_events.map(&:name)
  end

  def test_find_tracking_info_should_have_correct_locations_for_shipment_events
    @carrier.expects(:commit).returns(@tracking_response)
    response = @carrier.find_tracking_info('9102901000462189604217', :test => true)
    assert_equal ["PHOENIX, AZ, 85043",
                 "PHOENIX, AZ, 85043",
                 "PHOENIX, AZ, 85043",
                 "GRAND PRAIRIE, TX, 75050",
                 "DES MOINES, IA, 50311",
                 "DES MOINES, IA, 50311",
                 "DES MOINES, IA, 50311"], response.shipment_events.map{|e| e.location}.map{|l| "#{l.city}, #{l.state}, #{l.postal_code}"}
  end

  def test_find_tracking_info_destination
    # USPS API doesn't tell where it's going
    @carrier.expects(:commit).returns(@tracking_response)
    response = @carrier.find_tracking_info('9102901000462189604217', :test => true)
    assert_equal response.destination, nil
  end

  def test_find_tracking_info_tracking_number
    @carrier.expects(:commit).returns(@tracking_response)
    response = @carrier.find_tracking_info('9102901000462189604217', :test => true)
    assert_equal response.tracking_number, '9102901000462189604217'
  end

  def test_size_codes
    assert_equal 'REGULAR', USPS.size_code_for(Package.new(2, [1,12,1], :units => :imperial))
    assert_equal 'LARGE', USPS.size_code_for(Package.new(2, [12.1,1,1], :units => :imperial))
    assert_equal 'LARGE', USPS.size_code_for(Package.new(2, [1000,1000,1000], :units => :imperial))
  end

  # TODO: test_parse_domestic_rate_response
  # TODO: test_build_us_rate_request

  def test_build_world_rate_request
    expected_request = "<IntlRateV2Request USERID='login'><Package ID='0'><Pounds>0</Pounds><Ounces>9</Ounces><MailType>Package</MailType><GXG><POBoxFlag>N</POBoxFlag><GiftFlag>N</GiftFlag></GXG><ValueOfContents>0.0</ValueOfContents><Country><![CDATA[Canada]]></Country><Container>RECTANGULAR</Container><Size>REGULAR</Size><Width>5.51</Width><Length>7.48</Length><Height>0.79</Height><Girth>12.60</Girth></Package></IntlRateV2Request>"
    @carrier.expects(:commit).with(:world_rates, URI.encode(expected_request), false).returns(expected_request)
    @carrier.expects(:parse_rate_response)
    @carrier.find_rates(@locations[:beverly_hills], @locations[:ottawa], @packages[:book], :test => true)
  end

  def test_build_world_rate_request_with_package_value
    expected_request = "<IntlRateV2Request USERID='login'><Package ID='0'><Pounds>0</Pounds><Ounces>120</Ounces><MailType>Package</MailType><GXG><POBoxFlag>N</POBoxFlag><GiftFlag>N</GiftFlag></GXG><ValueOfContents>269.99</ValueOfContents><Country><![CDATA[Canada]]></Country><Container>RECTANGULAR</Container><Size>LARGE</Size><Width>10.00</Width><Length>15.00</Length><Height>4.50</Height><Girth>29.00</Girth></Package></IntlRateV2Request>"
    @carrier.expects(:commit).with(:world_rates, URI.encode(expected_request), false).returns(expected_request)
    @carrier.expects(:parse_rate_response)
    @carrier.find_rates(@locations[:beverly_hills], @locations[:ottawa], @packages[:american_wii], :test => true)
  end

  def test_initialize_options_requirements
    assert_raises ArgumentError do USPS.new end
    assert_nothing_raised { USPS.new(:login => 'blah')}
  end

  def test_parse_international_rate_response
    fixture_xml = xml_fixture('usps/beverly_hills_to_ottawa_american_wii_rate_response')
    @carrier.expects(:commit).returns(fixture_xml)

    response = begin
      @carrier.find_rates(
        @locations[:beverly_hills], # imperial (U.S. origin)
        @locations[:ottawa],
        @packages[:american_wii],
        :test => true
      )
    rescue ResponseError => e
      e.response
    end

    expected_xml_hash = Hash.from_xml(fixture_xml)
    actual_xml_hash = Hash.from_xml(response.xml)

    assert_equal expected_xml_hash, actual_xml_hash

    assert_not_equal [],response.rates

    assert_equal [3420, 5835, 8525, 8525], response.rates.map(&:price)
    assert_equal [1, 2, 4, 12], response.rates.map(&:service_code).map(&:to_i).sort

    ordered_service_names = ["USPS Express Mail International",
      "USPS GXG Envelopes",
      "USPS Global Express Guaranteed (GXG)",
      "USPS Priority Mail International"]
    assert_equal ordered_service_names, response.rates.map(&:service_name).sort
  end

  def test_parse_max_dimension_sentences
    limits = {
      "Max. length 46\", width 35\", height 46\" and max. length plus girth 108\"" =>
        [{:length => 46.0, :width => 46.0, :height => 35.0, :length_plus_girth => 108.0}],
      "Max.length 42\", max. length plus girth 79\"" =>
        [{:length => 42.0, :length_plus_girth => 79.0}],
      "9 1/2\" X 12 1/2\"" =>
        [{:length => 12.5, :width => 9.5, :height => 0.75}, "Flat Rate Envelope"],
      "Maximum length and girth combined 108\"" =>
        [{:length_plus_girth => 108.0}],
      "USPS-supplied Priority Mail flat-rate envelope 9 1/2\" x 12 1/2.\" Maximum weight 4 pounds." =>
        [{:length => 12.5, :width => 9.5, :height => 0.75}, "Flat Rate Envelope"],
      "Max. length 24\", Max. length, height, depth combined 36\"" =>
        [{:length => 24.0, :length_plus_width_plus_height => 36.0}]
    }
    p = @packages[:book]
    limits.each do |sentence,hashes|
      dimensions = hashes[0].update(:weight => 50.0)
      service_node = build_service_node(
        :name => hashes[1],
        :max_weight => 50,
        :max_dimensions => sentence )
      @carrier.expects(:package_valid_for_max_dimensions).with(p, dimensions)
      @carrier.send(:package_valid_for_service, p, service_node)
    end

    service_node = build_service_node(
        :name => "flat-rate box",
        :max_weight => 50,
        :max_dimensions => "USPS-supplied Priority Mail flat-rate box. Maximum weight 20 pounds." )

    # should test against either kind of flat rate box:
    dimensions = [{:weight => 50.0, :length => 11.0, :width => 8.5, :height => 5.5}, # or...
      {:weight => 50.0, :length => 13.625, :width => 11.875, :height => 3.375}]
    @carrier.expects(:package_valid_for_max_dimensions).with(p, dimensions[0])
    @carrier.expects(:package_valid_for_max_dimensions).with(p, dimensions[1])
    @carrier.send(:package_valid_for_service, p, service_node)

  end

  def test_package_valid_for_max_dimensions
    p = Package.new(70 * 16, [10,10,10], :units => :imperial)
    limits = {:weight => 70.0, :length => 10.0, :width => 10.0, :height => 10.0, :length_plus_girth => 50.0, :length_plus_width_plus_height => 30.0}
    assert_equal true, @carrier.send(:package_valid_for_max_dimensions, p, limits)

    limits.keys.each do |key|
      dimensions = {key => (limits[key] - 1)}
      assert_equal false, @carrier.send(:package_valid_for_max_dimensions, p, dimensions)
    end

  end

  def test_strip_9_digit_zip_codes
    request = URI.decode(@carrier.send(:build_us_rate_request, @packages[:book], "90210-1234", "123456789"))
    assert !(request =~ /\>90210-1234\</)
    assert request =~ /\>90210\</
    assert !(request =~ /\>123456789\</)
    assert request =~ /\>12345\</
  end

  def test_maximum_weight
    assert Package.new(70 * 16, [5,5,5], :units => :imperial).mass == @carrier.maximum_weight
    assert Package.new((70 * 16) + 0.01, [5,5,5], :units => :imperial).mass > @carrier.maximum_weight
    assert Package.new((70 * 16) - 0.01, [5,5,5], :units => :imperial).mass < @carrier.maximum_weight
  end

  def test_updated_domestic_rate_name_format_with_unescaped_html
    mock_response = xml_fixture('usps/beverly_hills_to_new_york_book_rate_response')
    @carrier.expects(:commit).returns(mock_response)
    rates_response = @carrier.find_rates(
      @locations[:beverly_hills],
      @locations[:new_york],
      @packages[:book],
      :test => true
    )
    rate_names = [
      'USPS Express Mail',
      'USPS Express Mail Flat Rate Envelope',
      'USPS Express Mail Flat Rate Envelope Hold For Pickup',
      'USPS Express Mail Hold For Pickup',
      'USPS Express Mail Legal Flat Rate Envelope',
      'USPS Express Mail Legal Flat Rate Envelope Hold For Pickup',
      'USPS Express Mail Sunday/Holiday Delivery',
      'USPS Express Mail Sunday/Holiday Delivery Flat Rate Envelope',
      'USPS Express Mail Sunday/Holiday Delivery Legal Flat Rate Envelope',
      'USPS First-Class Mail Large Envelope',
      'USPS First-Class Mail Package',
      'USPS Library Mail',
      'USPS Media Mail',
      'USPS Parcel Post',
      'USPS Priority Mail',
      'USPS Priority Mail Flat Rate Envelope',
      'USPS Priority Mail Gift Card Flat Rate Envelope',
      'USPS Priority Mail Large Flat Rate Box',
      'USPS Priority Mail Legal Flat Rate Envelope',
      'USPS Priority Mail Medium Flat Rate Box',
      'USPS Priority Mail Padded Flat Rate Envelope',
      'USPS Priority Mail Small Flat Rate Box',
      'USPS Priority Mail Small Flat Rate Envelope',
      'USPS Priority Mail Window Flat Rate Envelope'
    ]
    assert_equal rate_names, rates_response.rates.collect(&:service_name).sort
  end

  def test_first_class_packages_with_mail_type
    @carrier.expects(:commit).returns(xml_fixture('usps/first_class_packages_with_mail_type_response'))

    response = begin
      @carrier.find_rates(
        @locations[:beverly_hills], # imperial (U.S. origin)
        @locations[:new_york],
        Package.new(0,0),
        {
          :test => true,
          :service => :first_class,
          :first_class_mail_type => :parcel
        }
      )
    rescue ResponseError => e
      e.response
    end
    assert response.success?, response.message
  end

  def test_first_class_packages_without_mail_type
    @carrier.expects(:commit).returns(xml_fixture('usps/first_class_packages_without_mail_type_response'))

    response = begin
      @carrier.find_rates(
        @locations[:beverly_hills], # imperial (U.S. origin)
        @locations[:new_york],
        Package.new(0,0),
        {
          :test => true,
          :service => :first_class
        }
      )
    rescue ResponseError => e
      assert_equal "Invalid First Class Mail Type.", e.message
    end
  end

  def test_first_class_packages_with_invalid_mail_type
    @carrier.expects(:commit).returns(xml_fixture('usps/first_class_packages_with_invalid_mail_type_response'))

    response = begin
      @carrier.find_rates(
        @locations[:beverly_hills], # imperial (U.S. origin)
        @locations[:new_york],
        Package.new(0,0),
        {
          :test => true,
          :service => :first_class,
          :first_class_mail_tpe => :invalid
        }
      )
    rescue ResponseError => e
      assert_equal "Invalid First Class Mail Type.", e.message
    end
  end

  def test_domestic_retail_rates
    mock_response = xml_fixture('usps/beverly_hills_to_new_york_book_commercial_base_rate_response')
    @carrier.expects(:commit).returns(mock_response)

    response = @carrier.find_rates(
      @locations[:beverly_hills],
      @locations[:new_york],
      @packages.values_at(:book),
      :test => true
    )

    rates = Hash[response.rates.map {|rate| [rate.service_name, rate.price]}]

    assert_equal 0,rates["USPS First-Class Package Service"] #the "first class package service" is only available for commercial base shippers
    assert_equal 309,rates["USPS First-Class Mail Parcel"] #2013 retail 9oz first class parcel is $3.09
    assert_equal 695,rates["USPS Priority Mail"] #2013 1lb zone 8 priority retail is $6.95
  end

  def test_domestic_commercial_base_rates
    @carrier = USPS.new(fixtures(:usps).merge(:commercial_base => true))

    mock_response = xml_fixture('usps/beverly_hills_to_new_york_book_commercial_base_rate_response')
    @carrier.expects(:commit).returns(mock_response)

    response = @carrier.find_rates(
      @locations[:beverly_hills],
      @locations[:new_york],
      @packages.values_at(:book),
      :test => true
    )

    rates = Hash[response.rates.map {|rate| [rate.service_name, rate.price]}]

    assert_equal 0,rates["USPS First-Class Mail Parcel"] #commercial base prices retail first class is unavailable. must ship as package service
    assert_equal 273,rates["USPS First-Class Package Service"] #the "first class package service" should be present for commerical base (instead of USPS First-Class Mail Parcel for retail rates)
    assert_equal 651,rates["USPS Priority Mail"] #2013 zone 8 commercial base price is 6.51, retail is 6.95
  end

  def test_intl_commercial_base_rates
    @carrier = USPS.new(fixtures(:usps).merge(:commercial_base => true))

    mock_response = xml_fixture('usps/beverly_hills_to_ottawa_american_wii_commercial_base_rate_response')
    @carrier.expects(:commit).returns(mock_response)

    response = @carrier.find_rates(
      @locations[:beverly_hills],
      @locations[:ottawa],
      @packages.values_at(:american_wii),
      :test => true
    )

    rates = Hash[response.rates.map {|rate| [rate.service_name, rate.price]}]

    assert_equal [4112, 6047, 7744, 7744], response.rates.map(&:price) #note these prices are higher than the normal/retail unit tests because the rates from that test is years older than from this test
  end

  private

  def build_service_node(options = {})
    XmlNode.new('Service') do |service_node|
      service_node << XmlNode.new('Pounds', options[:pounds] || "0")
      service_node << XmlNode.new('SvcCommitments', options[:svc_commitments] || "Varies")
      service_node << XmlNode.new('Country', options[:country] || "CANADA")
      service_node << XmlNode.new('ID', options[:id] || "3")
      service_node << XmlNode.new('MaxWeight', options[:max_weight] || "64")
      service_node << XmlNode.new('SvcDescription', options[:name] || "First-Class Mail International")
      service_node << XmlNode.new('MailType', options[:mail_type] || "Package")
      service_node << XmlNode.new('Postage', options[:postage] || "3.76")
      service_node << XmlNode.new('Ounces', options[:ounces] || "9")
      service_node << XmlNode.new('MaxDimensions', options[:max_dimensions].dup || "Max. length 24\", Max. length, height, depth combined 36\"")
    end.to_xml_element
  end

  def build_service_hash(options = {})
    {"Pounds"=> options[:pounds] || "0",
         "SvcCommitments"=> options[:svc_commitments] || "Varies",
         "Country"=> options[:country] || "CANADA",
         "ID"=> options[:id] || "3",
         "MaxWeight"=> options[:max_weight] || "64",
         "SvcDescription"=> options[:name] || "First-Class Mail International",
         "MailType"=> options[:mail_type] || "Package",
         "Postage"=> options[:postage] || "3.76",
         "Ounces"=> options[:ounces] || "9",
         "MaxDimensions"=> options[:max_dimensions] ||
          "Max. length 24\", Max. length, height, depth combined 36\""}
  end
end<|MERGE_RESOLUTION|>--- conflicted
+++ resolved
@@ -24,17 +24,17 @@
     end
   end
 
-<<<<<<< HEAD
   def test_find_tracking_info_should_handle_invalid_xml_error
     @carrier.expects(:commit).returns(xml_fixture('usps/invalid_xml_tracking_response_error'))
     assert_raises ResponseError do
       @carrier.find_tracking_info('9102901000462189604217,9102901000462189604214', :test => true)
-=======
+    end
+  end
+
   def test_find_tracking_info_should_handle_not_available_error
     @carrier.expects(:commit).returns(xml_fixture('usps/tracking_response_not_available'))
     assert_raises ResponseError do
       @carrier.find_tracking_info('9574211957289221353248', :test => true)
->>>>>>> b928b458
     end
   end
 
