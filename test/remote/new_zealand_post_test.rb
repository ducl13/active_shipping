--- conflicted
+++ resolved
@@ -16,11 +16,6 @@
     response = @carrier.find_rates(@locations[:wellington],
                                    @locations[:wellington],
                                    @packages.values_at(:book, :wii))
-<<<<<<< HEAD
-
-=======
-    
->>>>>>> 822eda45
     assert response.is_a?(RateResponse)
     assert response.success?
     assert response.rates.any?
