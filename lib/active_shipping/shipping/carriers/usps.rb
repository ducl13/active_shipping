--- conflicted
+++ resolved
@@ -126,7 +126,6 @@
       }
 
       STATUS_NODE_PATTERNS = %w(
-        */*/TrackSummary
         Error/Description
         */TrackInfo/Error/Description
       )
@@ -528,19 +527,15 @@
       end
 
       def error_description_node(document)
-        document.elements['Error/Description']
-      end
-
-      def response_status_node(document)
-<<<<<<< HEAD
-         track_summary_node(document) || error_description_node(document)
-=======
         STATUS_NODE_PATTERNS.each do |pattern|
           if node = document.elements[pattern]
             return node
           end
         end
->>>>>>> b928b458
+      end
+
+      def response_status_node(document)
+         track_summary_node(document) || error_description_node(document)
       end
 
       def has_error?(document)
@@ -551,6 +546,7 @@
         summary_node = track_summary_node(document)
         if summary_node
           summary = summary_node.get_text.to_s
+          RESPONSE_ERROR_MESSAGES.detect { |re| summary =~ re }
           summary =~ /There is no record of that mail item/ || summary =~ /This Information has not been included in this Test Server\./
         else
           false
@@ -558,12 +554,7 @@
       end
 
       def response_success?(document)
-<<<<<<< HEAD
         !(has_error?(document) || no_record?(document))
-=======
-        summary = response_status_node(document).get_text.to_s
-        !RESPONSE_ERROR_MESSAGES.detect { |re| summary =~ re }
->>>>>>> b928b458
       end
 
       def response_message(document)
